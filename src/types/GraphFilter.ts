--- conflicted
+++ resolved
@@ -24,13 +24,9 @@
 }
 
 export interface Duration {
-<<<<<<< HEAD
   value: number;
-=======
-  value: string;
 }
 
 export interface BadgeStatus {
   hideCBs: boolean;
->>>>>>> 464bf0c0
 }